--- conflicted
+++ resolved
@@ -918,7 +918,6 @@
 			bfull[len(b):,di,:2] = b[0,:2]
 	return bfull
 
-<<<<<<< HEAD
 def robust_unwind(a, period=2*np.pi, cut=[0,np.pi], tol=1e-3):
 	"""Like utils.unwind, but only registers something as an angle jump if
 	the values on either side of the jump are close enough to a set of angle
@@ -933,7 +932,7 @@
 	jumps[~near_cut] = 0
 	# Then correct our values
 	return a - np.cumsum(jumps)*period
-=======
+
 #def build_det_group_ids(ainfo):
 #	det_type = np.unique(array_info.det_type, return_inverse=True)[1]
 #	pos      = np.array([ainfo.array_x,ainfo.array_y,ainfo.nom_freq,det_type]).T
@@ -941,5 +940,4 @@
 #	group_ids = np.full([len(ainfo)],-1,int)
 #	for i, g in enumerate(groups):
 #		group_ids[g] = i
-#	return group_ids
->>>>>>> 28c19cb1
+#	return group_ids